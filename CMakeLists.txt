cmake_minimum_required(VERSION 2.8.3)
project(dubins_curves)

## Compile as C++11, supported in ROS Kinetic and newer
add_compile_options(-std=c++11)

find_package(catkin REQUIRED COMPONENTS
  roscpp
  message_generation
  geometry_msgs
  geographic_msgs
  project11
)

add_service_files(
  FILES
  DubinsCurves.srv
  DubinsCurvesLatLong.srv
)

generate_messages(
  DEPENDENCIES
  std_msgs
  geometry_msgs
  geographic_msgs
)

catkin_package(
  INCLUDE_DIRS include
  LIBRARIES dubins
<<<<<<< HEAD
  CATKIN_DEPENDS project11 roscpp geometry_msgs geographic_msgs
=======
#  CATKIN_DEPENDS project11 roscpp tf2 tf2_ros
>>>>>>> eeb5f7f3
#  DEPENDS system_lib
)

include_directories(
  include
  ${catkin_INCLUDE_DIRS}
)

add_library(dubins src/dubins.c)

add_executable(${PROJECT_NAME}_node src/dubins_curves_node.cpp src/dubins.c)

add_dependencies(${PROJECT_NAME}_node ${PROJECT_NAME}_generate_messages_cpp)

target_link_libraries(${PROJECT_NAME}_node
  ${catkin_LIBRARIES}
)<|MERGE_RESOLUTION|>--- conflicted
+++ resolved
@@ -28,11 +28,7 @@
 catkin_package(
   INCLUDE_DIRS include
   LIBRARIES dubins
-<<<<<<< HEAD
-  CATKIN_DEPENDS project11 roscpp geometry_msgs geographic_msgs
-=======
 #  CATKIN_DEPENDS project11 roscpp tf2 tf2_ros
->>>>>>> eeb5f7f3
 #  DEPENDS system_lib
 )
 
